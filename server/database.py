--- conflicted
+++ resolved
@@ -51,14 +51,10 @@
         if os.path.isfile(db_path):
             self.connection = sqlite3.connect(db_path)
 
-<<<<<<< HEAD
-            # verify that all tables are up-to-date
-=======
             # update airports table
             self.update_airports_table()
 
-            # verify that all fields are in the table
->>>>>>> 428da1b0
+            # verify that all tables are up-to-date
             # (backward compatibility)
             for table in self.tables:
                 table_info = self.execute_read_query(f"PRAGMA table_info({table});")
@@ -100,9 +96,6 @@
         print("Database initialization complete")
  
     def initialize_tables(self):
-<<<<<<< HEAD
-        airports_db_path = Path(__file__).parent.parent / 'data' / 'airports.db'
-
         for table in self.tables:
             table_pragma = self.tables[table]["pragma"]
             self.execute_query(f"CREATE TABLE {table} {table_pragma};")
@@ -113,10 +106,8 @@
         default_password = hash_password("admin")
         self.execute_query("INSERT INTO users (username, password_hash, is_admin) VALUES (?, ?, 1);",
                            [default_username, default_password])
-=======
+
         self.update_airports_table(drop_old=False)
-        self.execute_query(f"CREATE TABLE flights {self.flights_table};")
->>>>>>> 428da1b0
 
     def update_airports_table(self, drop_old: bool = True):
         print("Updating airports table...")
