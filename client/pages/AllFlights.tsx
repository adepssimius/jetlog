--- conflicted
+++ resolved
@@ -6,12 +6,8 @@
 import { Flight } from '../models'
 
 import API from '../api'
-<<<<<<< HEAD
+import { objectFromForm } from '../utils';
 import ConfigStorage from '../storage/configStorage';
-=======
-import { SettingsManager } from '../settingsManager';
-import { objectFromForm } from '../utils';
->>>>>>> 2badd236
 
 interface FlightsFilters {
     limit?: number;
@@ -27,16 +23,10 @@
 
     const flightID = searchParams.get("id");
 
-<<<<<<< HEAD
-    const handleSubmit = (event) => {
-        const formData = new FormData(event.currentTarget);
-        var filters = {}
-=======
     const saveFilters = (event) => {
         event.preventDefault();
         
         const filters = objectFromForm(event);
->>>>>>> 2badd236
 
         if (filters === null) {
             return;
