--- conflicted
+++ resolved
@@ -1,16 +1,12 @@
 import React, {useEffect, useState} from 'react';
 import {useNavigate} from 'react-router-dom';
 
-<<<<<<< HEAD
-import ConfigStorage from '../storage/configStorage';
-=======
->>>>>>> 2badd236
 import { Button, Heading, Input, Select, Subheading, TextArea } from '../components/Elements'
 import { Flight } from '../models';
 import AirportInput from './AirportInput';
 
-import { SettingsManager } from '../settingsManager';
 import API from '../api';
+import ConfigStorage from '../storage/configStorage';
 import { objectFromForm } from '../utils';
 
 export default function SingleFlight({ flightID }) {
